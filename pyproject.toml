[project]
name = "microsoft-teams"
version = "0.1.0"
description = "A suite of packages used to build on the Teams Platform"
readme = "README.md"
requires-python = ">=3.12"
dependencies = [
    "microsoft-teams-app",
    "microsoft-teams-api",
    "microsoft-teams-cards", 
    "microsoft-teams-common",
<<<<<<< HEAD
    "microsoft-teams-devtools",
=======
    "microsoft-teams-graph",
>>>>>>> 7df097ce
    "pytest-asyncio>=1.0.0",
    "python-dotenv>=1.0.0",
]

[tool.uv.sources]
"microsoft-teams-app" = { workspace = true }
"microsoft-teams-api" = { workspace = true }
"microsoft-teams-common" = { workspace = true }
"microsoft-teams-cards" = { workspace = true }
<<<<<<< HEAD
"microsoft-teams-devtools" = { workspace = true }
=======
"microsoft-teams-graph" = { workspace = true }
>>>>>>> 7df097ce

[tool.uv.workspace]
members = ["packages/*", "tests/*"]

[build-system]
requires = ["hatchling"]
build-backend = "hatchling.build"

[dependency-groups]
dev = [
    "poethepoet>=0.35.0",
    "pre-commit>=4.2.0",
    "ruff>=0.11.13",
    "pyright>=1.1.403",
    "cookiecutter>=2.6.0",
]

[tool.ruff]
line-length = 120
fix = true

[tool.ruff.format]
docstring-code-format = true

[tool.ruff.lint]
select = ["E", "F", "W", "B", "Q", "I", "ASYNC"]

[tool.ruff.lint.flake8-tidy-imports]
[tool.ruff.lint.flake8-tidy-imports.banned-api]
"unittest".msg = "Use `pytest` instead."

[tool.poe.tasks]
fmt = "ruff format"
lint = "ruff check"
check = ["fmt", "lint"]
test = "pytest"

[tool.hatch.build.targets.wheel]
packages = ["packages/*"]<|MERGE_RESOLUTION|>--- conflicted
+++ resolved
@@ -9,11 +9,8 @@
     "microsoft-teams-api",
     "microsoft-teams-cards", 
     "microsoft-teams-common",
-<<<<<<< HEAD
     "microsoft-teams-devtools",
-=======
     "microsoft-teams-graph",
->>>>>>> 7df097ce
     "pytest-asyncio>=1.0.0",
     "python-dotenv>=1.0.0",
 ]
@@ -23,11 +20,8 @@
 "microsoft-teams-api" = { workspace = true }
 "microsoft-teams-common" = { workspace = true }
 "microsoft-teams-cards" = { workspace = true }
-<<<<<<< HEAD
 "microsoft-teams-devtools" = { workspace = true }
-=======
 "microsoft-teams-graph" = { workspace = true }
->>>>>>> 7df097ce
 
 [tool.uv.workspace]
 members = ["packages/*", "tests/*"]

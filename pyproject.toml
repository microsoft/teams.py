--- conflicted
+++ resolved
@@ -7,10 +7,7 @@
 dependencies = [
     "common",
     "cards",
-<<<<<<< HEAD
-=======
     "pytest-asyncio>=1.0.0",
->>>>>>> 5565aa68
 ]
 
 [tool.uv.sources]

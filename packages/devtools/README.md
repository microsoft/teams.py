--- conflicted
+++ resolved
@@ -10,17 +10,14 @@
     <a href="https://pypi.org/project/microsoft-teams-devtools" target="_blank">
         <img src="https://img.shields.io/pypi/dw/microsoft-teams-devtools" />
     </a>
+    <a href="https://microsoft.github.io/teams-sdk" target="_blank">
+        <img src="https://img.shields.io/badge/📖 Getting Started-blue?style=for-the-badge" />
+    </a>
 </p>
 
+[📖 Documentation](https://microsoft.github.io/teams-sdk/developer-tools/devtools/)
+
 Developer tools for locally testing and debugging Teams applications. Streamlines the development process by eliminating the need to deploy apps or expose public endpoints during development.
-
-<<<<<<< HEAD
-[📖 Documentation](https://microsoft.github.io/teams-sdk/developer-tools/devtools/)
-=======
-<a href="https://microsoft.github.io/teams-sdk" target="_blank">
-    <img src="https://img.shields.io/badge/📖 Getting Started-blue?style=for-the-badge" />
-</a>
->>>>>>> 41646e54
 
 ## Installation
 

--- conflicted
+++ resolved
@@ -3,11 +3,7 @@
 Licensed under the MIT License.
 """
 
-<<<<<<< HEAD
 from . import plugins, utils
-from .agent import Agent
-=======
->>>>>>> f05ec545
 from .ai_model import AIModel
 from .chat_prompt import ChatPrompt, ChatSendResult
 from .function import (

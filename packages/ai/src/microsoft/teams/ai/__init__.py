--- conflicted
+++ resolved
@@ -6,11 +6,14 @@
 from .agent import Agent
 from .ai_model import AIModel
 from .chat_prompt import ChatPrompt, ChatSendResult
-<<<<<<< HEAD
-from .function import DeferredResult, Function, FunctionCall
-=======
-from .function import Function, FunctionCall, FunctionHandler, FunctionHandlers, FunctionHandlerWithNoParams
->>>>>>> a49bed22
+from .function import (
+    DeferredResult,
+    Function,
+    FunctionCall,
+    FunctionHandler,
+    FunctionHandlers,
+    FunctionHandlerWithNoParams,
+)
 from .memory import ListMemory, Memory
 from .message import DeferredMessage, FunctionMessage, Message, ModelMessage, SystemMessage, UserMessage
 

# Microsoft Teams OpenAI

<p>
    <a href="https://pypi.org/project/microsoft-teams-openai/" target="_blank">
        <img src="https://img.shields.io/pypi/v/microsoft-teams-openai" />
    </a>
    <a href="https://pypi.org/project/microsoft-teams-openai" target="_blank">
        <img src="https://img.shields.io/pypi/dw/microsoft-teams-openai" />
    </a>
</p>

<<<<<<< HEAD
OpenAI model implementations for Microsoft Teams AI applications.
Supports OpenAI and OpenAI-compatible APIs for chat completions and embeddings.
=======
OpenAI model implementations to be used with @microsoft-teams-ai package. Supports all OpenAI-like API models.
>>>>>>> 41646e54

<a href="https://microsoft.github.io/teams-sdk" target="_blank">
    <img src="https://img.shields.io/badge/📖 Getting Started-blue?style=for-the-badge" />
</a>

## Installation

```bash
uv add microsoft-teams-openai
```

## Usage

```python
from microsoft.teams.openai import OpenAICompletionsAIModel
from microsoft.teams.ai import ChatPrompt

model = OpenAICompletionsAIModel(api_key="your-api-key", model="gpt-4")
prompt = ChatPrompt(model)
```<|MERGE_RESOLUTION|>--- conflicted
+++ resolved
@@ -7,18 +7,14 @@
     <a href="https://pypi.org/project/microsoft-teams-openai" target="_blank">
         <img src="https://img.shields.io/pypi/dw/microsoft-teams-openai" />
     </a>
+    <a href="https://microsoft.github.io/teams-sdk" target="_blank">
+        <img src="https://img.shields.io/badge/📖 Getting Started-blue?style=for-the-badge" />
+    </a>
 </p>
 
-<<<<<<< HEAD
+
 OpenAI model implementations for Microsoft Teams AI applications.
 Supports OpenAI and OpenAI-compatible APIs for chat completions and embeddings.
-=======
-OpenAI model implementations to be used with @microsoft-teams-ai package. Supports all OpenAI-like API models.
->>>>>>> 41646e54
-
-<a href="https://microsoft.github.io/teams-sdk" target="_blank">
-    <img src="https://img.shields.io/badge/📖 Getting Started-blue?style=for-the-badge" />
-</a>
 
 ## Installation
 

"""
Copyright (c) Microsoft Corporation. All rights reserved.
Licensed under the MIT License.
"""

import base64
import json
from dataclasses import dataclass
from logging import Logger
from typing import TYPE_CHECKING, Any, Awaitable, Callable, Generic, Optional, TypeVar, cast

from microsoft.teams.api import (
    ActivityBase,
    ActivityParams,
    ApiClient,
    CardAction,
    CardActionType,
    ConversationReference,
    CreateConversationParams,
    GetBotSignInResourceParams,
    GetUserTokenParams,
    MessageActivityInput,
    SentActivity,
    SignOutUserParams,
    TokenExchangeResource,
    TokenExchangeState,
    TokenPostResource,
    TokenProtocol,
)
from microsoft.teams.api.models.attachment.card_attachment import (
    OAuthCardAttachment,
    card_attachment,
)
from microsoft.teams.api.models.oauth import OAuthCard
from microsoft.teams.cards import AdaptiveCard
from microsoft.teams.common import Storage

if TYPE_CHECKING:
    from msgraph.graph_service_client import GraphServiceClient

from ..plugins import Sender

T = TypeVar("T", bound=ActivityBase, contravariant=True)

SendCallable = Callable[[str | ActivityParams | AdaptiveCard], Awaitable[SentActivity]]


def _get_graph_client(token: TokenProtocol):
    """Lazy import and call get_graph_client when needed."""
    try:
        from microsoft.teams.graph import get_graph_client

        return get_graph_client(token)
    except ImportError as exc:
        raise ImportError(
            "Graph functionality not available. "
            "Install with 'uv add microsoft-teams-apps[graph]' (recommended) "
            "or 'pip install microsoft-teams-apps[graph]'"
        ) from exc


@dataclass
class SignInOptions:
    """Options for the signin method."""

    oauth_card_text: str = "Please Sign In..."
    sign_in_button_text: str = "Sign In"
    override_sign_in_activity: Optional[
        Callable[
            [
                Optional[TokenExchangeResource],
                Optional[TokenPostResource],
                Optional[str],
            ],
            ActivityParams,
        ]
    ] = None


DEFAULT_SIGNIN_OPTIONS = SignInOptions()


class ActivityContext(Generic[T]):
    """Context object passed to activity handlers with middleware support."""

    def __init__(
        self,
        activity: T,
        app_id: str,
        logger: Logger,
        storage: Storage[str, Any],
        api: ApiClient,
        user_token: Optional[TokenProtocol],
        conversation_ref: ConversationReference,
        is_signed_in: bool,
        connection_name: str,
        sender: Sender,
        app_token: Optional[TokenProtocol],
    ):
        self.activity = activity
        self.app_id = app_id
        self.logger = logger
        self.conversation_ref = conversation_ref
        self.storage = storage
        self.api = api
        self.user_token = user_token
        self.connection_name = connection_name
        self.is_signed_in = is_signed_in
        self._plugin = sender
<<<<<<< HEAD
        self._app_token = app_token
=======
        self.stream = self._plugin.create_stream(self.conversation_ref)
>>>>>>> 5e507cc5

        self._next_handler: Optional[Callable[[], Awaitable[None]]] = None

        # Initialize graph clients as None - they'll be created lazily
        self._user_graph: Optional["GraphServiceClient"] = None
        self._app_graph: Optional["GraphServiceClient"] = None

    @property
    def user_graph(self) -> "GraphServiceClient":
        """
        Get a Microsoft Graph client configured with the user's token.

        Raises:
            ValueError: If the user is not signed in or doesn't have a valid token.
            RuntimeError: If the graph client cannot be created.
            ImportError: If the graph dependencies are not installed.

        """
        if not self.is_signed_in:
            raise ValueError("User must be signed in to access Graph client")

        if not self.user_token:
            raise ValueError("No user token available for Graph client")

        if self._user_graph is None:
            try:
                self._user_graph = _get_graph_client(self.user_token)
            except Exception as e:
                self.logger.error(f"Failed to create user graph client: {e}")
                raise RuntimeError(f"Failed to create user graph client: {e}") from e

        return self._user_graph

    @property
    def app_graph(self) -> "GraphServiceClient":
        """
        Get a Microsoft Graph client configured with the app's token.

        This client can be used for app-only operations that don't require user context.

        Raises:
            ValueError: If no app token is available.
            RuntimeError: If the graph client cannot be created.
            ImportError: If the graph dependencies are not installed.

        """
        if not self._app_token:
            raise ValueError("No app token available for Graph client")

        if self._app_graph is None:
            try:
                self._app_graph = _get_graph_client(self._app_token)
            except Exception as e:
                self.logger.error(f"Failed to create app graph client: {e}")
                raise RuntimeError(f"Failed to create app graph client: {e}") from e

        return self._app_graph

    async def send(
        self,
        message: str | ActivityParams | AdaptiveCard,
        conversation_ref: Optional[ConversationReference] = None,
    ) -> SentActivity:
        """
        Send a message to the conversation.

        Args:
            message: The message to send, can be a string, ActivityParams, or AdaptiveCard
            conversation_id: Optional conversation ID to override the current conversation reference
        """
        if isinstance(message, str):
            activity = MessageActivityInput(text=message)
        elif isinstance(message, AdaptiveCard):
            activity = MessageActivityInput().add_card(message)
        else:
            activity = message

        ref = conversation_ref or self.conversation_ref
        res = await self._plugin.send(activity, ref)
        return res

    async def reply(self, input: str | ActivityParams) -> SentActivity:
        """Send a reply to the activity."""
        activity = MessageActivityInput(text=input) if isinstance(input, str) else input
        if isinstance(activity, MessageActivityInput):
            block_quote = self._build_block_quote_for_activity()
            if block_quote:
                activity.text = f"{block_quote}\n\n{activity.text}" if activity.text else block_quote
        activity.reply_to_id = self.activity.id
        return await self.send(activity)

    async def next(self) -> None:
        """Call the next middleware in the chain."""
        if self._next_handler:
            await self._next_handler()

    def set_next(self, handler: Callable[[], Awaitable[None]]) -> None:
        """Set the next handler in the middleware chain."""
        self._next_handler = handler

    def _build_block_quote_for_activity(self) -> Optional[str]:
        if self.activity.type == "message" and hasattr(self.activity, "text"):
            activity = cast(MessageActivityInput, self.activity)
            max_length = 120
            text = activity.text or ""
            truncated_text = f"{text[:max_length]}..." if len(text) > max_length else text

            activity_id = activity.id
            from_id = activity.from_.id if activity.from_ else ""
            from_name = activity.from_.name if activity.from_ else ""

            return (
                f'<blockquote itemscope="" itemtype="http://schema.skype.com/Reply" itemid="{activity_id}">'
                f'<strong itemprop="mri" itemid="{from_id}">{from_name}</strong>'
                f'<span itemprop="time" itemid="{activity_id}"></span>'
                f'<p itemprop="preview">{truncated_text}</p>'
                f"</blockquote>"
            )
        else:
            self.logger.debug(
                "Skipping building blockquote for activity type: %s",
                type(self.activity).__name__,
            )
        return None

    async def sign_in(self, options: Optional[SignInOptions] = None) -> Optional[str]:
        """
        Initiate a sign-in flow for the user.

        Args:
            options: Optional signin options to customize the flow

        Returns:
            The token if already available, otherwise None after sending OAuth card
        """
        signin_opts = options or DEFAULT_SIGNIN_OPTIONS
        oauth_card_text = signin_opts.oauth_card_text
        sign_in_button_text = signin_opts.sign_in_button_text

        try:
            # Try to get existing token
            token_params = GetUserTokenParams(
                channel_id=self.activity.channel_id,
                user_id=self.activity.from_.id,
                connection_name=self.connection_name,
            )
            res = await self.api.users.token.get(token_params)
            return res.token
        except Exception:
            # Token not available, continue with OAuth flow
            pass

        # Create token exchange state
        token_exchange_state = TokenExchangeState(
            connection_name=self.connection_name,
            conversation=self.conversation_ref,
            relates_to=self.activity.relates_to,
            ms_app_id=self.app_id,
        )

        # Check if this is a group conversation
        # if it's a group conversation, then we create a 1:1 conversation with the user
        # and send the OAuth card there since group oauth currently isn't released.
        conversation_id = self.conversation_ref.conversation.id
        if self.activity.conversation.is_group:
            one_on_one_conversation = await self.api.conversations.create(
                CreateConversationParams(
                    tenant_id=self.activity.conversation.tenant_id,
                    is_group=False,
                    bot=self.activity.recipient,
                    members=[self.activity.from_],
                )
            )
            conversation_id = one_on_one_conversation.id
            await self.send(MessageActivityInput(text=oauth_card_text))

        # Encode state
        state = base64.b64encode(json.dumps(token_exchange_state.model_dump()).encode()).decode()

        # Get sign-in resource
        resource_params = GetBotSignInResourceParams(state=state)
        resource = await self.api.bots.sign_in.get_resource(resource_params)

        payload = MessageActivityInput(recipient=self.activity.from_, input_hint="acceptingInput").add_attachments(
            card_attachment(
                attachment=OAuthCardAttachment(
                    content=OAuthCard(
                        text=oauth_card_text,
                        connection_name=self.connection_name,
                        token_exchange_resource=resource.token_exchange_resource,
                        token_post_resource=resource.token_post_resource,
                        buttons=[
                            CardAction(
                                type=CardActionType.SIGN_IN,
                                title=sign_in_button_text,
                                value=resource.sign_in_link,
                            )
                        ],
                    )
                ),
            )
        )

        self.conversation_ref.conversation.id = conversation_id
        await self.send(payload, self.conversation_ref)

        return None

    async def sign_out(self) -> None:
        """
        Sign out the user by clearing their token.

        This method will remove the user's token from the storage.
        """
        try:
            sign_out_params = SignOutUserParams(
                channel_id=self.activity.channel_id,
                user_id=self.activity.from_.id,
                connection_name=self.connection_name,
            )
            await self.api.users.token.sign_out(sign_out_params)
            self.logger.debug(f"User {self.activity.from_.id} signed out successfully.")
        except Exception as e:
            self.logger.error(f"Failed to sign out user: {e}")<|MERGE_RESOLUTION|>--- conflicted
+++ resolved
@@ -107,11 +107,8 @@
         self.connection_name = connection_name
         self.is_signed_in = is_signed_in
         self._plugin = sender
-<<<<<<< HEAD
         self._app_token = app_token
-=======
         self.stream = self._plugin.create_stream(self.conversation_ref)
->>>>>>> 5e507cc5
 
         self._next_handler: Optional[Callable[[], Awaitable[None]]] = None
 

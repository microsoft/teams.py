--- conflicted
+++ resolved
@@ -8,12 +8,8 @@
 from unittest.mock import AsyncMock, MagicMock, patch
 
 import pytest
-<<<<<<< HEAD
+from fastapi import Request, Response
 from microsoft_teams.api import (
-=======
-from fastapi import Request, Response
-from microsoft.teams.api import (
->>>>>>> e370a687
     Account,
     ConfigResponse,
     ConversationAccount,
@@ -22,12 +18,8 @@
     MessageActivity,
     MessageActivityInput,
 )
-<<<<<<< HEAD
 from microsoft_teams.apps import HttpPlugin, PluginActivityResponseEvent, PluginErrorEvent, PluginStartEvent
-=======
-from microsoft.teams.apps import HttpPlugin, PluginActivityResponseEvent, PluginErrorEvent, PluginStartEvent
-from microsoft.teams.apps.events import ActivityEvent
->>>>>>> e370a687
+from microsoft_teams.apps.events import ActivityEvent
 
 
 class TestHttpPlugin:

"""
Copyright (c) Microsoft Corporation. All rights reserved.
Licensed under the MIT License.
"""

from dataclasses import dataclass
from typing import TYPE_CHECKING, Any, Dict, Optional, Union

from microsoft.teams.api import (
    Activity,
    InvokeResponse,
    SentActivity,
    SignInTokenExchangeInvokeActivity,
    SignInVerifyStateInvokeActivity,
    TokenProtocol,
    TokenResponse,
)

<<<<<<< HEAD
if TYPE_CHECKING:
    from ..routing import ActivityContext
=======
from ..plugins import PluginBase, Sender
from ..routing import ActivityContext
>>>>>>> d3add917


@dataclass
class ActivityEvent:
    """Event emitted when an activity is processed."""

    activity: Activity
    sender: Sender
    token: TokenProtocol

    def __repr__(self) -> str:
        return f"ActivityEvent(activity={self.activity}, token={self.token}, sender={self.sender})"


@dataclass
class ErrorEvent:
    """Event emitted when an error occurs."""

    error: Exception
    context: Optional[Dict[str, Any]] = None
    activity: Optional[Activity] = None
    sender: Optional[PluginBase] = None

    def __post_init__(self) -> None:
        if self.context is None:
            self.context = {}

    def __repr__(self) -> str:
        return f"ErrorEvent(error={self.error}, context={self.context}, activity={self.activity}, sender={self.sender})"


@dataclass
class ActivitySentEvent:
    """Event emitted by a plugin when an activity is sent."""

    sender: Sender
    activity: SentActivity

    def __repr__(self) -> str:
        return f"ActivitySentEvent(sender={self.sender}, activity={self.activity})"


@dataclass
class ActivityResponseEvent:
    """Event emitted by a plugin before an invoke response is returned."""

    activity: Activity
    response: InvokeResponse[Any]

    def __repr__(self) -> str:
        return f"ActivityResponseEvent(activity={self.activity}, response={self.response})"


@dataclass
class StartEvent:
    """Event emitted when the app starts."""

    port: int

    def __repr__(self) -> str:
        return f"StartEvent(port={self.port})"


@dataclass
class StopEvent:
    """Event emitted when the app stops."""

    def __repr__(self) -> str:
        return "StopEvent()"


@dataclass
class SignInEvent:
    activity_ctx: Union[
        "ActivityContext[SignInVerifyStateInvokeActivity]",
        "ActivityContext[SignInTokenExchangeInvokeActivity]",
    ]
    token_response: TokenResponse<|MERGE_RESOLUTION|>--- conflicted
+++ resolved
@@ -4,7 +4,7 @@
 """
 
 from dataclasses import dataclass
-from typing import TYPE_CHECKING, Any, Dict, Optional, Union
+from typing import Any, Dict, Optional, Union
 
 from microsoft.teams.api import (
     Activity,
@@ -16,13 +16,8 @@
     TokenResponse,
 )
 
-<<<<<<< HEAD
-if TYPE_CHECKING:
-    from ..routing import ActivityContext
-=======
 from ..plugins import PluginBase, Sender
 from ..routing import ActivityContext
->>>>>>> d3add917
 
 
 @dataclass

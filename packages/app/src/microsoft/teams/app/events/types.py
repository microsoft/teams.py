--- conflicted
+++ resolved
@@ -8,10 +8,7 @@
 
 from microsoft.teams.api import (
     Activity,
-<<<<<<< HEAD
     ConversationReference,
-=======
->>>>>>> d3add917
     InvokeResponse,
     SentActivity,
     SignInTokenExchangeInvokeActivity,
@@ -33,11 +30,7 @@
     token: TokenProtocol
 
     def __repr__(self) -> str:
-<<<<<<< HEAD
-        return f"ActivityEvent(activity={self.activity}, token={self.token}), sender={self.sender}"
-=======
         return f"ActivityEvent(activity={self.activity}, token={self.token}, sender={self.sender})"
->>>>>>> d3add917
 
 
 @dataclass
@@ -63,7 +56,6 @@
 
     sender: Sender
     activity: SentActivity
-<<<<<<< HEAD
     conversation_ref: ConversationReference
 
     def __repr__(self) -> str:
@@ -71,11 +63,6 @@
             f"ActivitySentEvent(sender={self.sender}, activity={self.activity}, "
             + f"conversation_ref={self.conversation_ref})"
         )
-=======
-
-    def __repr__(self) -> str:
-        return f"ActivitySentEvent(sender={self.sender}, activity={self.activity})"
->>>>>>> d3add917
 
 
 @dataclass
@@ -84,7 +71,6 @@
 
     activity: Activity
     response: InvokeResponse[Any]
-<<<<<<< HEAD
     conversation_ref: ConversationReference
 
     def __repr__(self) -> str:
@@ -92,11 +78,6 @@
             f"ActivityResponseEvent(activity={self.activity}, response={self.response}, "
             + f"conversation_ref={self.conversation_ref})"
         )
-=======
-
-    def __repr__(self) -> str:
-        return f"ActivityResponseEvent(activity={self.activity}, response={self.response})"
->>>>>>> d3add917
 
 
 @dataclass

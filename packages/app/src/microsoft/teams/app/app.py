--- conflicted
+++ resolved
@@ -26,11 +26,7 @@
 
 from .app_events import EventManager
 from .app_oauth import OauthHandlers
-<<<<<<< HEAD
-from .app_plugins import PluginManager
-=======
 from .app_plugins import PluginProcessor
->>>>>>> d3add917
 from .app_process import ActivityProcessor
 from .app_tokens import AppTokens
 from .container import Container
@@ -81,15 +77,6 @@
         self.credentials = self._init_credentials()
 
         self.container = Container()
-<<<<<<< HEAD
-        self.container.set_provider("id", providers.Singleton(self.id))
-        self.container.set_provider("name", providers.Singleton(self.name))
-        self.container.set_provider("credentials", providers.Singleton(lambda: self.credentials))
-        self.container.set_provider("bot_token", providers.Factory(lambda: self.tokens.bot))
-        self.container.set_provider("graph_token", providers.Factory(lambda: self.tokens.graph))
-        self.container.set_provider("logger", providers.Singleton(lambda: self.log))
-        self.container.set_provider("storage", providers.Singleton(lambda: self.storage))
-=======
         self.container.set_provider("id", providers.Object(self.id))
         self.container.set_provider("name", providers.Object(self.name))
         self.container.set_provider("credentials", providers.Object(self.credentials))
@@ -97,7 +84,6 @@
         self.container.set_provider("graph_token", providers.Callable(lambda: self.tokens.graph))
         self.container.set_provider("logger", providers.Object(self.log))
         self.container.set_provider("storage", providers.Object(self.storage))
->>>>>>> d3add917
         self.container.set_provider(self.http_client.__class__.__name__, providers.Factory(lambda: self.http_client))
 
         self.api = ApiClient(
@@ -109,11 +95,7 @@
 
         http_plugin = None
         for i, plugin in enumerate(plugins):
-<<<<<<< HEAD
-            meta = get_metadata(plugin)
-=======
             meta = get_metadata(type(plugin))
->>>>>>> d3add917
             if meta.name == "http":
                 http_plugin = plugin
                 plugins.pop(i)
@@ -144,13 +126,8 @@
         )
         self.event_manager = EventManager(self._events, self.activity_processor)
         self.activity_processor.event_manager = self.event_manager
-<<<<<<< HEAD
-        self._plugin_manager = PluginManager(self.container, self.event_manager, self.log, self._events)
-        self.plugins = self._plugin_manager.initialize_plugins(plugins)
-=======
         self._plugin_processor = PluginProcessor(self.container, self.event_manager, self.log, self._events)
         self.plugins = self._plugin_processor.initialize_plugins(plugins)
->>>>>>> d3add917
 
         # default event handlers
         oauth_handlers = OauthHandlers(
@@ -224,11 +201,7 @@
 
             for plugin in self.plugins:
                 # Inject the dependencies
-<<<<<<< HEAD
-                self._plugin_manager.inject(plugin)
-=======
                 self._plugin_processor.inject(plugin)
->>>>>>> d3add917
                 if hasattr(plugin, "on_init") and callable(plugin.on_init):
                     await plugin.on_init()
 

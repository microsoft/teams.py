--- conflicted
+++ resolved
@@ -7,37 +7,29 @@
 import importlib.metadata
 from contextlib import asynccontextmanager
 from logging import Logger
-<<<<<<< HEAD
-from typing import Annotated, Any, AsyncGenerator, Awaitable, Callable, Dict, Optional
-
-import uvicorn
-from fastapi import FastAPI, Request
-from microsoft.teams.api import Activity, ActivityParams, ApiClient, ConversationReference, TokenProtocol
-from microsoft.teams.app.plugins import PluginStartEvent, Sender, StreamerProtocol
-from microsoft.teams.common.http.client import Client, ClientOptions
-=======
 from pathlib import Path
-from typing import Any, AsyncGenerator, Awaitable, Callable, Dict, Optional, cast
+from typing import Annotated, Any, AsyncGenerator, Awaitable, Callable, Dict, Optional, cast
 
 import uvicorn
 from fastapi import FastAPI, Request, Response
 from fastapi.staticfiles import StaticFiles
-from microsoft.teams.api import ActivityParams, TokenProtocol
-from microsoft.teams.api.models import ConversationReference, Resource
-from microsoft.teams.app.plugins import (
+from microsoft.teams.api import Activity, ActivityParams, ApiClient, ConversationReference, SentActivity, TokenProtocol
+from microsoft.teams.common.http.client import Client, ClientOptions
+from microsoft.teams.common.logging import ConsoleLogger
+from pydantic import BaseModel
+
+from .auth import create_jwt_validation_middleware
+from .events import ActivityEvent, ErrorEvent
+from .plugins import (
+    DependencyMetadata,
+    EventMetadata,
+    LoggerDependencyOptions,
     PluginActivityResponseEvent,
     PluginErrorEvent,
     PluginStartEvent,
     Sender,
     StreamerProtocol,
 )
->>>>>>> e59511b0
-from microsoft.teams.common.logging import ConsoleLogger
-from pydantic import BaseModel
-
-from .auth import create_jwt_validation_middleware
-from .events import ActivityEvent, ErrorEvent
-from .plugins import DependencyMetadata, EventMetadata, LoggerDependencyOptions
 from .plugins.metadata import PluginOptions, plugin
 
 version = importlib.metadata.version("microsoft-teams-app")
@@ -201,7 +193,7 @@
         else:
             self.logger.error(f"Plugin error: {error}")
 
-    async def send(self, activity: ActivityParams, ref: ConversationReference) -> Dict[str, Any]:
+    async def send(self, activity: ActivityParams, ref: ConversationReference) -> SentActivity:
         api = ApiClient(service_url=ref.service_url, options=self.client.clone(ClientOptions(token=self.bot_token)))
 
         activity.from_ = ref.bot
@@ -209,10 +201,10 @@
 
         if activity.id:
             res = await api.conversations.activities(ref.conversation.id).update(activity.id, activity)
-            return {**activity.model_dump(), **res.model_dump()}
+            return SentActivity(**{**activity.model_dump(), **res.model_dump()})
 
         res = await api.conversations.activities(ref.conversation.id).create(activity)
-        return {**activity.model_dump(), **res.model_dump()}
+        return SentActivity(**{**activity.model_dump(), **res.model_dump()})
 
     async def _process_activity(self, activity: Activity, activity_id: str, token: TokenProtocol) -> None:
         """
@@ -232,12 +224,8 @@
                     PluginErrorEvent(sender=self, error=Exception("No activity handler registered"), activity=activity)
                 )
         except Exception as error:
-<<<<<<< HEAD
-            self.on_error(error, activity_id)
-=======
             # Complete with error
             await self.on_error(PluginErrorEvent(sender=self, error=error, activity=activity))
->>>>>>> e59511b0
 
     # TODO: REFACTOR 1.0
     # async def on_activity(self, request: Request) -> Dict[str, Any]:

--- conflicted
+++ resolved
@@ -13,13 +13,6 @@
 import uvicorn
 from fastapi import FastAPI, Request, Response
 from fastapi.staticfiles import StaticFiles
-<<<<<<< HEAD
-from microsoft.teams.api import ActivityParams, TokenProtocol
-from microsoft.teams.api.clients.api_client import ApiClient
-from microsoft.teams.api.models import ConversationReference, Resource
-from microsoft.teams.app.http_stream import HttpStream
-from microsoft.teams.app.plugins import (
-=======
 from microsoft.teams.api import Activity, ActivityParams, ApiClient, ConversationReference, SentActivity, TokenProtocol
 from microsoft.teams.common.http.client import Client, ClientOptions
 from microsoft.teams.common.logging import ConsoleLogger
@@ -31,20 +24,13 @@
     DependencyMetadata,
     EventMetadata,
     LoggerDependencyOptions,
->>>>>>> d3add917
     PluginActivityResponseEvent,
     PluginErrorEvent,
     PluginStartEvent,
     Sender,
     StreamerProtocol,
 )
-<<<<<<< HEAD
-from microsoft.teams.common.http import Client, ClientOptions
-from microsoft.teams.common.logging import ConsoleLogger
-from pydantic import BaseModel
-=======
 from .plugins.metadata import Plugin
->>>>>>> d3add917
 
 version = importlib.metadata.version("microsoft-teams-app")
 
@@ -325,7 +311,6 @@
 
         self.app.get("/")(health_check)
 
-<<<<<<< HEAD
     async def send(self, activity: ActivityParams, ref: ConversationReference) -> Resource:
         """Send an activity to Teams."""
 
@@ -347,10 +332,6 @@
         api = ApiClient(ref.service_url, self.http_client.clone(ClientOptions(token=self.bot_token)))
 
         return HttpStream(api, ref, self.logger)
-=======
-    async def create_stream(self, ref: ConversationReference) -> StreamerProtocol:
-        raise NotImplementedError
->>>>>>> d3add917
 
     def mount(self, name: str, dir_path: Path | str, page_path: Optional[str] = None) -> None:
         """

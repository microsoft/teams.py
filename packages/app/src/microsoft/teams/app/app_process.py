"""
Copyright (c) Microsoft Corporation. All rights reserved.
Licensed under the MIT License.
"""

from logging import Logger
<<<<<<< HEAD
from typing import TYPE_CHECKING, Any, Callable, Dict, List, Optional, Union
=======
from typing import TYPE_CHECKING, Any, Callable, Dict, List, Optional, Union, cast
>>>>>>> d3add917

from microsoft.teams.api import (
    ActivityBase,
    ActivityParams,
    ApiClient,
    ConversationReference,
    GetUserTokenParams,
    InvokeResponse,
    JsonWebToken,
    SentActivity,
    TokenProtocol,
<<<<<<< HEAD
=======
    is_invoke_response,
>>>>>>> d3add917
)
from microsoft.teams.cards.adaptive_card import AdaptiveCard
from microsoft.teams.common import Client, ClientOptions, LocalStorage, Storage

if TYPE_CHECKING:
    from .app_events import EventManager
from .app_tokens import AppTokens
from .events import ActivityEvent, ActivityResponseEvent, ActivitySentEvent
from .plugins import PluginActivityEvent, PluginBase, Sender
from .routing.activity_context import ActivityContext
from .routing.router import ActivityHandler, ActivityRouter


class ActivityProcessor:
    """Provides activity processing functionality with middleware chain support."""

    def __init__(
        self,
        router: ActivityRouter,
        logger: Logger,
        id: Optional[str],
        storage: Union[Storage[str, Any], LocalStorage[Any]],
        default_connection_name: str,
        http_client: Client,
        token: AppTokens,
    ) -> None:
        self.router = router
        self.logger = logger
        self.id = id
        self.storage = storage
        self.default_connection_name = default_connection_name
        self.http_client = http_client
        self.tokens = token

        # This will be set after the EventManager is initialized due to
        # a circular dependency
        self.event_manager: Optional["EventManager"] = None

<<<<<<< HEAD
    async def build_context(
        self, activity: ActivityBase, token: TokenProtocol, sender: Sender
=======
    async def _build_context(
        self, activity: ActivityBase, token: TokenProtocol, plugins: List[PluginBase], sender: Sender
>>>>>>> d3add917
    ) -> ActivityContext[ActivityBase]:
        """Build the context object for activity processing.

        Args:
            activity: The validated Activity object

        Returns:
            Context object for middleware chain execution
        """

        service_url = activity.service_url or token.service_url
        conversation_ref = ConversationReference(
            service_url=service_url,
            activity_id=activity.id,
            bot=activity.recipient,
            channel_id=activity.channel_id,
            conversation=activity.conversation,
            locale=activity.locale,
            user=activity.from_,
        )
        api_client = ApiClient(service_url, self.http_client.clone(ClientOptions(token=self.tokens.bot)))

        # Check if user is signed in
        is_signed_in = False
        user_token: Optional[TokenProtocol] = None
        try:
            user_token_res = await api_client.users.token.get(
                GetUserTokenParams(
                    connection_name=self.default_connection_name or "default",
                    user_id=activity.from_.id,
                    channel_id=activity.channel_id,
                )
            )
            user_token = JsonWebToken(user_token_res.token)
            is_signed_in = True
        except Exception:
            # User token not available
            pass

<<<<<<< HEAD
        return ActivityContext(
=======
        activityCtx = ActivityContext(
>>>>>>> d3add917
            activity,
            self.id or "",
            self.logger,
            self.storage,
            api_client,
            user_token,
            conversation_ref,
            is_signed_in,
            self.default_connection_name,
<<<<<<< HEAD
            sender,
        )

    async def process_activity(
        self, plugins: List[PluginBase], sender: Sender, event: ActivityEvent
    ) -> Optional[InvokeResponse[Any]]:
        activityCtx = await self.build_context(event.activity, event.token, sender)
=======
        )

        send = activityCtx.send

        async def updated_send(
            message: str | ActivityParams | AdaptiveCard, conversation_id: Optional[str] = None
        ) -> SentActivity:
            res = await send(message)

            if not self.event_manager:
                raise ValueError("EventManager was not initialized properly")

            self.logger.debug("Calling on_activity_sent for plugins")

            await self.event_manager.on_activity_sent(
                sender, ActivitySentEvent(sender=sender, activity=res), plugins=plugins
            )
            return res

        activityCtx.send = updated_send

        return activityCtx

    async def process_activity(
        self, plugins: List[PluginBase], sender: Sender, event: ActivityEvent
    ) -> Optional[InvokeResponse[Any]]:
        activityCtx = await self._build_context(event.activity, event.token, plugins, sender)
>>>>>>> d3add917

        self.logger.debug(f"Received activity: {activityCtx.activity}")

        # Get registered handlers for this activity type
        handlers = self.router.select_handlers(activityCtx.activity)

        def create_route(plugin: PluginBase) -> ActivityHandler:
            async def route(ctx: ActivityContext[ActivityBase]) -> Optional[Any]:
<<<<<<< HEAD
                await plugin.on_activity(
                    PluginActivityEvent(
                        sender=sender,
                        activity=event.activity,
                        token=event.token,
                        conversation_ref=activityCtx.conversation_ref,
                    )
                )
=======
                await plugin.on_activity(PluginActivityEvent(sender=sender, activity=event.activity, token=event.token))
>>>>>>> d3add917
                await ctx.next()

            return route

<<<<<<< HEAD
        for plugin in reversed(plugins):
            if hasattr(plugin, "on_activity_event") and callable(plugin.on_activity):
                self.logger.info(f"Adding the on_activity_event handler for plugin {plugin.__class__.__name__}")
                handlers.insert(0, create_route(plugin))

        send = activityCtx.send

        async def updated_send(
            message: str | ActivityParams | AdaptiveCard, conversation_ref: Optional[ConversationReference] = None
        ) -> SentActivity:
            res = await send(message, conversation_ref)

            if not self.event_manager:
                raise ValueError("EventManager was not initialized properly")

            self.logger.info("Calling on_activity_sent for plugins")

            ref = conversation_ref or activityCtx.conversation_ref

            await self.event_manager.on_activity_sent(
                sender, ActivitySentEvent(sender=sender, activity=res, conversation_ref=ref), plugins=plugins
            )
            return res

        activityCtx.send = updated_send
=======
        plugin_routes = [
            create_route(plugin)
            for plugin in plugins
            if hasattr(plugin, "on_activity_event") and callable(plugin.on_activity)
        ]
        handlers = plugin_routes + handlers
>>>>>>> d3add917

        response: Optional[InvokeResponse[Any]] = None

        # If no registered handlers, fall back to legacy activity_handler
        if handlers:
            middleware_result = await self.execute_middleware_chain(activityCtx, handlers)
            if not self.event_manager:
                raise ValueError("EventManager was not initialized properly")

            response = InvokeResponse[Any](status=200, body=middleware_result)
            await self.event_manager.on_activity_response(
                sender,
                ActivityResponseEvent(
                    activity=event.activity, response=response, conversation_ref=activityCtx.conversation_ref
                ),
                plugins=plugins,
            )

            if not self.event_manager:
                raise ValueError("EventManager was not initialized properly")

            if response:
                await self.event_manager.on_activity_response(
                    sender, ActivityResponseEvent(activity=event.activity, response=response), plugins=plugins
                )

        self.logger.debug("Completed processing activity")

        return response

    async def execute_middleware_chain(
        self, ctx: ActivityContext[ActivityBase], handlers: List[ActivityHandler]
    ) -> Optional[Dict[str, Any]]:
        """Execute the middleware chain for activity handlers.

        Args:
            ctx: Context object for the activity
            handlers: List of activity handlers to execute

        Returns:
            Final response from handlers, if any
        """
        if len(handlers) == 0:
            return None

        # Track the final response
        response = None

        # Create the middleware chain
        async def create_next(index: int) -> Callable[[], Any]:
            async def next_handler():
                nonlocal response
                if index < len(handlers):
                    # Set up next handler for current context
                    if index + 1 < len(handlers):
                        ctx.set_next(await create_next(index + 1))
                    else:
                        # No-op async function for last handler
                        async def noop():
                            pass

                        ctx.set_next(noop)

                    # Execute current handler and capture return value
                    result = await handlers[index](ctx)

                    # Update the response iff response hasn't already been received
                    if result is not None:
                        response = result

            return next_handler

        # Start the chain
        first_handler = await create_next(0)
        await first_handler()

        return response<|MERGE_RESOLUTION|>--- conflicted
+++ resolved
@@ -4,11 +4,7 @@
 """
 
 from logging import Logger
-<<<<<<< HEAD
 from typing import TYPE_CHECKING, Any, Callable, Dict, List, Optional, Union
-=======
-from typing import TYPE_CHECKING, Any, Callable, Dict, List, Optional, Union, cast
->>>>>>> d3add917
 
 from microsoft.teams.api import (
     ActivityBase,
@@ -20,10 +16,6 @@
     JsonWebToken,
     SentActivity,
     TokenProtocol,
-<<<<<<< HEAD
-=======
-    is_invoke_response,
->>>>>>> d3add917
 )
 from microsoft.teams.cards.adaptive_card import AdaptiveCard
 from microsoft.teams.common import Client, ClientOptions, LocalStorage, Storage
@@ -62,13 +54,8 @@
         # a circular dependency
         self.event_manager: Optional["EventManager"] = None
 
-<<<<<<< HEAD
-    async def build_context(
-        self, activity: ActivityBase, token: TokenProtocol, sender: Sender
-=======
     async def _build_context(
         self, activity: ActivityBase, token: TokenProtocol, plugins: List[PluginBase], sender: Sender
->>>>>>> d3add917
     ) -> ActivityContext[ActivityBase]:
         """Build the context object for activity processing.
 
@@ -108,11 +95,7 @@
             # User token not available
             pass
 
-<<<<<<< HEAD
-        return ActivityContext(
-=======
         activityCtx = ActivityContext(
->>>>>>> d3add917
             activity,
             self.id or "",
             self.logger,
@@ -122,31 +105,25 @@
             conversation_ref,
             is_signed_in,
             self.default_connection_name,
-<<<<<<< HEAD
             sender,
         )
 
-    async def process_activity(
-        self, plugins: List[PluginBase], sender: Sender, event: ActivityEvent
-    ) -> Optional[InvokeResponse[Any]]:
-        activityCtx = await self.build_context(event.activity, event.token, sender)
-=======
-        )
-
         send = activityCtx.send
 
         async def updated_send(
-            message: str | ActivityParams | AdaptiveCard, conversation_id: Optional[str] = None
+            message: str | ActivityParams | AdaptiveCard, conversation_ref: Optional[ConversationReference] = None
         ) -> SentActivity:
-            res = await send(message)
+            res = await send(message, conversation_ref)
 
             if not self.event_manager:
                 raise ValueError("EventManager was not initialized properly")
 
-            self.logger.debug("Calling on_activity_sent for plugins")
+            self.logger.info("Calling on_activity_sent for plugins")
+
+            ref = conversation_ref or activityCtx.conversation_ref
 
             await self.event_manager.on_activity_sent(
-                sender, ActivitySentEvent(sender=sender, activity=res), plugins=plugins
+                sender, ActivitySentEvent(sender=sender, activity=res, conversation_ref=ref), plugins=plugins
             )
             return res
 
@@ -158,7 +135,6 @@
         self, plugins: List[PluginBase], sender: Sender, event: ActivityEvent
     ) -> Optional[InvokeResponse[Any]]:
         activityCtx = await self._build_context(event.activity, event.token, plugins, sender)
->>>>>>> d3add917
 
         self.logger.debug(f"Received activity: {activityCtx.activity}")
 
@@ -167,7 +143,6 @@
 
         def create_route(plugin: PluginBase) -> ActivityHandler:
             async def route(ctx: ActivityContext[ActivityBase]) -> Optional[Any]:
-<<<<<<< HEAD
                 await plugin.on_activity(
                     PluginActivityEvent(
                         sender=sender,
@@ -176,47 +151,16 @@
                         conversation_ref=activityCtx.conversation_ref,
                     )
                 )
-=======
-                await plugin.on_activity(PluginActivityEvent(sender=sender, activity=event.activity, token=event.token))
->>>>>>> d3add917
                 await ctx.next()
 
             return route
 
-<<<<<<< HEAD
-        for plugin in reversed(plugins):
-            if hasattr(plugin, "on_activity_event") and callable(plugin.on_activity):
-                self.logger.info(f"Adding the on_activity_event handler for plugin {plugin.__class__.__name__}")
-                handlers.insert(0, create_route(plugin))
-
-        send = activityCtx.send
-
-        async def updated_send(
-            message: str | ActivityParams | AdaptiveCard, conversation_ref: Optional[ConversationReference] = None
-        ) -> SentActivity:
-            res = await send(message, conversation_ref)
-
-            if not self.event_manager:
-                raise ValueError("EventManager was not initialized properly")
-
-            self.logger.info("Calling on_activity_sent for plugins")
-
-            ref = conversation_ref or activityCtx.conversation_ref
-
-            await self.event_manager.on_activity_sent(
-                sender, ActivitySentEvent(sender=sender, activity=res, conversation_ref=ref), plugins=plugins
-            )
-            return res
-
-        activityCtx.send = updated_send
-=======
         plugin_routes = [
             create_route(plugin)
             for plugin in plugins
             if hasattr(plugin, "on_activity_event") and callable(plugin.on_activity)
         ]
         handlers = plugin_routes + handlers
->>>>>>> d3add917
 
         response: Optional[InvokeResponse[Any]] = None
 
@@ -234,14 +178,6 @@
                 ),
                 plugins=plugins,
             )
-
-            if not self.event_manager:
-                raise ValueError("EventManager was not initialized properly")
-
-            if response:
-                await self.event_manager.on_activity_response(
-                    sender, ActivityResponseEvent(activity=event.activity, response=response), plugins=plugins
-                )
 
         self.logger.debug("Completed processing activity")
 

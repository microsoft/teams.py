"""
Copyright (c) Microsoft Corporation. All rights reserved.
Licensed under the MIT License.
"""

from typing import TYPE_CHECKING, NamedTuple, Optional

from microsoft.teams.api import Activity

if TYPE_CHECKING:
    from .plugin_base import PluginBase


class PluginErrorEvent(NamedTuple):
    """Event emitted when an error occurs."""

    error: Exception
    """The error"""

    sender: Optional["PluginBase"] = None
    """The sender"""

<<<<<<< HEAD
    activity: Optional[Activity] | Dict[str, Any] = None
=======
    activity: Optional[Activity] = None
>>>>>>> d3add917
    """The activity"""<|MERGE_RESOLUTION|>--- conflicted
+++ resolved
@@ -20,9 +20,5 @@
     sender: Optional["PluginBase"] = None
     """The sender"""
 
-<<<<<<< HEAD
-    activity: Optional[Activity] | Dict[str, Any] = None
-=======
     activity: Optional[Activity] = None
->>>>>>> d3add917
     """The activity"""
"""
Copyright (c) Microsoft Corporation. All rights reserved.
Licensed under the MIT License.
"""

<<<<<<< HEAD
from typing import TYPE_CHECKING, Any, NamedTuple

from microsoft.teams.api.activities import Activity
from microsoft.teams.api.models import InvokeResponse
=======
from typing import TYPE_CHECKING, Any, NamedTuple, Optional

from microsoft.teams.api import Activity
from microsoft.teams.api.models import ConversationReference, InvokeResponse
>>>>>>> e59511b0

if TYPE_CHECKING:
    from .sender import Sender


class PluginActivityResponseEvent(NamedTuple):
    """Event emitted by a plugin before an activity response is sent"""

    conversation_ref: ConversationReference
    """The conversation reference for the activity"""

    sender: "Sender"
    """The sender"""

    activity: Activity
    """The inbound request activity payload"""

    response: Optional[InvokeResponse[Any]]
    """The response"""<|MERGE_RESOLUTION|>--- conflicted
+++ resolved
@@ -3,17 +3,10 @@
 Licensed under the MIT License.
 """
 
-<<<<<<< HEAD
-from typing import TYPE_CHECKING, Any, NamedTuple
-
-from microsoft.teams.api.activities import Activity
-from microsoft.teams.api.models import InvokeResponse
-=======
 from typing import TYPE_CHECKING, Any, NamedTuple, Optional
 
 from microsoft.teams.api import Activity
-from microsoft.teams.api.models import ConversationReference, InvokeResponse
->>>>>>> e59511b0
+from microsoft.teams.api.models import InvokeResponse
 
 if TYPE_CHECKING:
     from .sender import Sender
@@ -21,9 +14,6 @@
 
 class PluginActivityResponseEvent(NamedTuple):
     """Event emitted by a plugin before an activity response is sent"""
-
-    conversation_ref: ConversationReference
-    """The conversation reference for the activity"""
 
     sender: "Sender"
     """The sender"""

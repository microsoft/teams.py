--- conflicted
+++ resolved
@@ -27,34 +27,6 @@
         return MagicMock()
 
     @pytest.fixture
-<<<<<<< HEAD
-    def mock_activity_handler(self):
-        """Create a mock activity handler."""
-
-        async def handler(activity):
-            return {"status": "processed", "type": activity.get("type")}
-
-        return handler
-
-    @pytest.fixture
-    def mock_http_client(self):
-        """Create a mock HTTP client."""
-        return MagicMock()
-
-    @pytest.fixture
-    def plugin_with_validator(self, mock_logger, mock_http_client, mock_activity_handler):
-        """Create HttpPlugin with token validator."""
-        return HttpPlugin("test-app-id", mock_http_client, logger=mock_logger, activity_handler=mock_activity_handler)
-
-    @pytest.fixture
-    def plugin_without_validator(self, mock_logger, mock_http_client, mock_activity_handler):
-        """Create HttpPlugin without token validator."""
-        return HttpPlugin(None, mock_http_client, logger=mock_logger, activity_handler=mock_activity_handler)
-
-    def test_init_with_app_id(self, mock_logger, mock_http_client, mock_activity_handler):
-        """Test HttpPlugin initialization with app ID."""
-        plugin = HttpPlugin("test-app-id", mock_http_client, logger=mock_logger, activity_handler=mock_activity_handler)
-=======
     def plugin_with_validator(self, mock_logger):
         """Create HttpPlugin with token validator."""
         return HttpPlugin("test-app-id", mock_logger)
@@ -67,34 +39,21 @@
     def test_init_with_app_id(self, mock_logger):
         """Test HttpPlugin initialization with app ID."""
         plugin = HttpPlugin("test-app-id", mock_logger)
->>>>>>> d3add917
 
         assert plugin.logger == mock_logger
         assert plugin.app is not None
         assert plugin.pending == {}
 
-<<<<<<< HEAD
-    def test_init_without_app_id(self, mock_logger, mock_http_client, mock_activity_handler):
-        """Test HttpPlugin initialization without app ID."""
-        plugin = HttpPlugin(None, mock_http_client, logger=mock_logger, activity_handler=mock_activity_handler)
-=======
     def test_init_without_app_id(self, mock_logger):
         """Test HttpPlugin initialization without app ID."""
         plugin = HttpPlugin(None, mock_logger)
->>>>>>> d3add917
 
         assert plugin.logger == mock_logger
         assert plugin.app is not None
 
-<<<<<<< HEAD
-    def test_init_with_default_logger(self, mock_http_client, mock_activity_handler):
-        """Test HttpPlugin initialization with default logger."""
-        plugin = HttpPlugin("test-app-id", mock_http_client, activity_handler=mock_activity_handler)
-=======
     def test_init_with_default_logger(self):
         """Test HttpPlugin initialization with default logger."""
         plugin = HttpPlugin("test-app-id", None)
->>>>>>> d3add917
 
         assert plugin.logger is not None
 

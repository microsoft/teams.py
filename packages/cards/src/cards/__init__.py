"""
Copyright (c) Microsoft Corporation. All rights reserved.
Licensed under the MIT License.
<<<<<<< HEAD
"""
=======
"""


def hello() -> str:
    return "Hello from cards!"
>>>>>>> 6bc53886
<|MERGE_RESOLUTION|>--- conflicted
+++ resolved
@@ -1,12 +1,4 @@
 """
 Copyright (c) Microsoft Corporation. All rights reserved.
 Licensed under the MIT License.
-<<<<<<< HEAD
-"""
-=======
-"""
-
-
-def hello() -> str:
-    return "Hello from cards!"
->>>>>>> 6bc53886
+"""
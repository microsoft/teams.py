--- conflicted
+++ resolved
@@ -14,11 +14,8 @@
     "coverage>=7.8.0",
     "pytest>=8.3.5",
     "ruff>=0.11.5",
-<<<<<<< HEAD
     "pydantic>=2.0.0",
-=======
     "microsoft-teams-api",
->>>>>>> fd254b71
 ]
 
 [project.urls]

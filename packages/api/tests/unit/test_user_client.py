--- conflicted
+++ resolved
@@ -4,10 +4,7 @@
 """
 
 # pyright: basic
-<<<<<<< HEAD
-=======
-
->>>>>>> f05ec545
+
 import pytest
 from microsoft.teams.api import (
     ApiClientSettings,

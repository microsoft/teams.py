[project]
name = "microsoft-teams-api"
version = "0.1.0"
description = "API package for Microsoft Teams"
readme = "README.md"
repository = "https://github.com/microsoft/teams.py"
keywords = ["microsoft", "teams", "ai", "bot", "agents"] 
license = "MIT"
authors = [
    { name = "Microsoft", email = "teams@microsoft.com" }
]
requires-python = ">=3.12"
dependencies = [
    "pydantic>=2.0.0",
    "microsoft-teams-common",
<<<<<<< HEAD
    "microsoft-teams-cards"
=======
    "jwt>=1.3.1",
>>>>>>> daee75a9
]

[tool.uv.sources]
"microsoft-teams-common" = { workspace = true }
"microsoft-teams-cards" = { workspace = true }

[project.urls]
Homepage = "https://github.com/microsoft/teams.py/tree/main/packages/api/src/microsoft/teams/api"

[build-system]
requires = ["hatchling"]
build-backend = "hatchling.build"

[dependency-groups]
dev = [
    "pytest>=8.0.0",
    "pytest-asyncio>=0.23.0",
    "python-dotenv>=1.0.0",
]

[tool.hatch.build.targets.wheel]
packages = ["src/microsoft"]<|MERGE_RESOLUTION|>--- conflicted
+++ resolved
@@ -13,11 +13,8 @@
 dependencies = [
     "pydantic>=2.0.0",
     "microsoft-teams-common",
-<<<<<<< HEAD
-    "microsoft-teams-cards"
-=======
+    "microsoft-teams-cards",
     "jwt>=1.3.1",
->>>>>>> daee75a9
 ]
 
 [tool.uv.sources]

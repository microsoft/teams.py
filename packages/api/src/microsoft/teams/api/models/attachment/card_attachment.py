--- conflicted
+++ resolved
@@ -3,10 +3,7 @@
 Licensed under the MIT License.
 """
 
-<<<<<<< HEAD
-=======
 from enum import Enum
->>>>>>> c410d906
 from typing import Any, Literal, Union
 
 from pydantic import ConfigDict

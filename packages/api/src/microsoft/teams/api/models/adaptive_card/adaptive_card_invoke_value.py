from typing import Literal, Optional

<<<<<<< HEAD
from pydantic import BaseModel, Field

=======
from ..custom_base_model import CustomBaseModel
>>>>>>> 3fed6324
from .adaptive_card_authentication import AdaptiveCardAuthentication
from .adaptive_card_invoke_action import AdaptiveCardInvokeAction


<<<<<<< HEAD
class AdaptiveCardInvokeValue(BaseModel):
=======
class AdaptiveCardInvokeValue(CustomBaseModel):
>>>>>>> 3fed6324
    """
    Defines the structure that arrives in the Activity.Value for Invoke activity with
    Name of 'adaptiveCard/action'.
    """

    action: AdaptiveCardInvokeAction
    "The AdaptiveCardInvokeAction of this adaptive card invoke action value."

    authentication: Optional[AdaptiveCardAuthentication] = None
    "The AdaptiveCardAuthentication for this adaptive card invoke action value."

    state: Optional[str] = None
    "The 'state' or magic code for an OAuth flow."

    trigger: Optional[Literal["manual"]] = None
    "What triggered the action"<|MERGE_RESOLUTION|>--- conflicted
+++ resolved
@@ -1,20 +1,11 @@
 from typing import Literal, Optional
 
-<<<<<<< HEAD
-from pydantic import BaseModel, Field
-
-=======
 from ..custom_base_model import CustomBaseModel
->>>>>>> 3fed6324
 from .adaptive_card_authentication import AdaptiveCardAuthentication
 from .adaptive_card_invoke_action import AdaptiveCardInvokeAction
 
 
-<<<<<<< HEAD
-class AdaptiveCardInvokeValue(BaseModel):
-=======
 class AdaptiveCardInvokeValue(CustomBaseModel):
->>>>>>> 3fed6324
     """
     Defines the structure that arrives in the Activity.Value for Invoke activity with
     Name of 'adaptiveCard/action'.

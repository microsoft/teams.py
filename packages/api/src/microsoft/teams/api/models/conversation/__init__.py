"""
Copyright (c) Microsoft Corporation. All rights reserved.
Licensed under the MIT License.
"""

<<<<<<< HEAD
from .conversation import Conversation
=======
from .conversation import Conversation, ConversationType
>>>>>>> c410d906
from .conversation_reference import ConversationReference
from .conversation_resource import ConversationResource

__all__ = ["Conversation", "ConversationReference", "ConversationResource", "ConversationType"]<|MERGE_RESOLUTION|>--- conflicted
+++ resolved
@@ -3,11 +3,7 @@
 Licensed under the MIT License.
 """
 
-<<<<<<< HEAD
-from .conversation import Conversation
-=======
 from .conversation import Conversation, ConversationType
->>>>>>> c410d906
 from .conversation_reference import ConversationReference
 from .conversation_resource import ConversationResource
 

--- conflicted
+++ resolved
@@ -3,7 +3,7 @@
 Licensed under the MIT License.
 """
 
-from typing import Any, Dict, Literal, Optional, Union
+from typing import Any, Dict, Literal, Optional
 
 from .custom_base_model import CustomBaseModel
 
@@ -40,26 +40,6 @@
 
     id: str
     """
-<<<<<<< HEAD
-    The unique identifier for the conversation account.
-    """
-
-    tenant_id: Optional[str] = None
-    """The tenant ID associated with the conversation account.
-    """
-
-    conversation_type: Union[Literal["personal", "groupChat"], str]
-    """
-    The type of conversation (personal, group, or channel).
-    """
-
-    name: Optional[str] = None
-    """The name of the conversation account.
-    """
-
-    is_group: Optional[bool] = None
-    """Indicates if the conversation account is a group.
-=======
     The unique identifier for the conversation.
     """
     tenant_id: Optional[str] = None
@@ -77,5 +57,4 @@
     is_group: Optional[bool] = None
     """
     Whether this is a group conversation.
->>>>>>> 31885ee5
     """
--- conflicted
+++ resolved
@@ -24,12 +24,9 @@
 )
 from .account import Account, AccountRole, ConversationAccount
 from .action import Action
-<<<<<<< HEAD
-from .activity_like import ActivityLike, SentActivity
-=======
 from .activity import Activity as ActivityBase
 from .activity import ActivityInput as ActivityInputBase
->>>>>>> 0ed3b1ce
+from .activity_like import ActivityLike, SentActivity
 from .adaptive_card import *  # noqa: F403
 from .app_based_link_query import AppBasedLinkQuery
 from .attachment import *  # noqa: F403
@@ -95,12 +92,6 @@
     "TeamDetails",
     "TextFormat",
     "InvokeResponse",
-<<<<<<< HEAD
-    *o365_all,
-    "ActivityLike",
-    "SentActivity",
-]
-=======
     "ConfigInvokeResponse",
     "VoidInvokeResponse",
     "MessagingExtensionInvokeResponse",
@@ -109,6 +100,8 @@
     "TabInvokeResponse",
     "AdaptiveCardInvokeResponse",
     "TokenExchangeInvokeResponseType",
+    "ActivityLike",
+    "SentActivity",
 ]
 __all__.extend(adaptive_card.__all__)
 __all__.extend(attachment.__all__)
@@ -126,5 +119,4 @@
 __all__.extend(tab.__all__)
 __all__.extend(task_module.__all__)
 __all__.extend(token.__all__)
-__all__.extend(token_exchange.__all__)
->>>>>>> 0ed3b1ce
+__all__.extend(token_exchange.__all__)
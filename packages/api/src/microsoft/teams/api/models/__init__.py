--- conflicted
+++ resolved
@@ -3,30 +3,17 @@
 Licensed under the MIT License.
 """
 
-<<<<<<< HEAD
 from .account import Account, AccountRole, ConversationAccount
 from .action import Action
 from .activity import Activity
-from .activity_like import ActivityLike, SentActivity
-from .activity_params import ActivityParams
-from .adaptive_card import *  # noqa: F403
+from .adaptive_card import *  # noqa: F403  # noqa: F403
 from .adaptive_card import __all__ as adaptive_card_all
 from .app_based_link_query import AppBasedLinkQuery
-=======
-from .account import Account, AccountRole
-from .action import Action
-from .activity import Activity
-from .adaptive_card import *  # noqa: F403
-from .adaptive_card import __all__ as adaptive_card_all
->>>>>>> 82d81a41
 from .attachment import *  # noqa: F403
 from .attachment import __all__ as attachment_all
 from .auth import *  # noqa: F403
 from .auth import __all__ as auth_all
-<<<<<<< HEAD
 from .cache_info import CacheInfo
-=======
->>>>>>> 82d81a41
 from .card import *  # noqa: F403
 from .card import __all__ as card_all
 from .channel_data import *  # noqa: F403
@@ -37,32 +24,21 @@
 from .conversation import *  # noqa: F403  # noqa: F403
 from .conversation import __all__ as conversation_all
 from .custom_base_model import CustomBaseModel
-<<<<<<< HEAD
 from .delivery_mode import DeliveryMode
-from .entity import *  # noqa: F403
+from .entity import *  # noqa: F403  # noqa: F403
 from .entity import __all__ as entity_all
 from .error import ErrorResponse, HttpError, InnerHttpError
-from .file import *  # noqa: F403
+from .file import *  # noqa: F403  # noqa: F403
 from .file import __all__ as file_all
 from .importance import Importance
 from .input_hint import InputHint
-=======
-from .entity import *  # noqa: F403
-from .entity import __all__ as entity_all
-from .file import *  # noqa: F403
-from .file import __all__ as file_all
-from .importance import Importance
->>>>>>> 82d81a41
 from .meetings import *  # noqa: F403
 from .meetings import __all__ as meetings_all
 from .message import *  # noqa: F403
 from .message import __all__ as message_all
 from .messaging_extension import *  # noqa: F403
 from .messaging_extension import __all__ as messaging_extension_all
-<<<<<<< HEAD
 from .resource import Resource
-=======
->>>>>>> 82d81a41
 from .sign_in import *  # noqa: F403
 from .sign_in import __all__ as sign_in_all
 from .suggested_actions import SuggestedActions
@@ -103,9 +79,6 @@
     *token_all,
     *auth_all,
     *token_exchange_all,
-    "ActivityLike",
-    "SentActivity",
-    "ActivityParams",
     "AppBasedLinkQuery",
     "CacheInfo",
     "DeliveryMode",

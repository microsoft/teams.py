--- conflicted
+++ resolved
@@ -15,13 +15,10 @@
 
 
 def partial_model(model: Type[CustomBaseModel]) -> Type[CustomBaseModel]:
-<<<<<<< HEAD
-=======
-    """ "
+    """
     Creates a partial model, making all fields optional
     except for the 'type' field.
     """
->>>>>>> 1cf6d162
     base_fields = set(ActivityBase.model_fields.keys())
     curr_fields = model.model_fields.items()
     fields: dict[str, Any] = {}

"""
Copyright (c) Microsoft Corporation. All rights reserved.
Licensed under the MIT License.
"""

from typing import List, Optional

from microsoft.teams.common.http import Client

from ...activities import ActivityParams, SentActivity
from ...models import Account
from ..base_client import BaseClient


class ConversationActivityClient(BaseClient):
    """
    Client for managing activities in a Teams conversation.
    """

    def __init__(self, service_url: str, http_client: Optional[Client] = None):
        """
        Initialize the conversation activity client.

        Args:
            service_url: The base URL for the Teams service
            http_client: Optional HTTP client to use. If not provided, a new one will be created.
        """
        super().__init__(http_client)
        self.service_url = service_url

    async def create(self, conversation_id: str, activity: ActivityParams) -> SentActivity:
        """
        Create a new activity in a conversation.

        Args:
            conversation_id: The ID of the conversation
            activity: The activity to create

        Returns:
            The created activity
        """
        response = await self.http.post(
            f"{self.service_url}/v3/conversations/{conversation_id}/activities",
            json=activity.model_dump(by_alias=True, exclude_none=True),
        )

<<<<<<< HEAD
        return SentActivity(**response.json())
=======
        id = response.json()["id"]
        return SentActivity(id=id, activity_params=activity)
>>>>>>> d3add917

    async def update(self, conversation_id: str, activity_id: str, activity: ActivityParams) -> SentActivity:
        """
        Update an existing activity in a conversation.

        Args:
            conversation_id: The ID of the conversation
            activity_id: The ID of the activity to update
            activity: The updated activity data

        Returns:
            The updated activity
        """
        response = await self.http.put(
            f"{self.service_url}/v3/conversations/{conversation_id}/activities/{activity_id}",
            json=activity.model_dump(by_alias=True),
        )
<<<<<<< HEAD
        return SentActivity(**response.json())
=======
        id = response.json()["id"]
        return SentActivity(id=id, activity_params=activity)
>>>>>>> d3add917

    async def reply(self, conversation_id: str, activity_id: str, activity: ActivityParams) -> SentActivity:
        """
        Reply to an activity in a conversation.

        Args:
            conversation_id: The ID of the conversation
            activity_id: The ID of the activity to reply to
            activity: The reply activity

        Returns:
            The created reply activity
        """
        activity_json = activity.model_dump(by_alias=True)
        activity_json["replyToId"] = activity_id
        response = await self.http.post(
            f"{self.service_url}/v3/conversations/{conversation_id}/activities/{activity_id}",
            json=activity_json,
        )
<<<<<<< HEAD
        return SentActivity(**response.json())
=======
        id = response.json()["id"]
        return SentActivity(id=id, activity_params=activity)
>>>>>>> d3add917

    async def delete(self, conversation_id: str, activity_id: str) -> None:
        """
        Delete an activity from a conversation.

        Args:
            conversation_id: The ID of the conversation
            activity_id: The ID of the activity to delete
        """
        await self.http.delete(f"{self.service_url}/v3/conversations/{conversation_id}/activities/{activity_id}")

    async def get_members(self, conversation_id: str, activity_id: str) -> List[Account]:
        """
        Get the members associated with an activity.

        Args:
            conversation_id: The ID of the conversation
            activity_id: The ID of the activity

        Returns:
            List of Account objects representing the activity members
        """
        response = await self.http.get(
            f"{self.service_url}/v3/conversations/{conversation_id}/activities/{activity_id}/members"
        )
        return [Account.model_validate(member) for member in response.json()]<|MERGE_RESOLUTION|>--- conflicted
+++ resolved
@@ -44,12 +44,8 @@
             json=activity.model_dump(by_alias=True, exclude_none=True),
         )
 
-<<<<<<< HEAD
-        return SentActivity(**response.json())
-=======
         id = response.json()["id"]
         return SentActivity(id=id, activity_params=activity)
->>>>>>> d3add917
 
     async def update(self, conversation_id: str, activity_id: str, activity: ActivityParams) -> SentActivity:
         """
@@ -67,12 +63,8 @@
             f"{self.service_url}/v3/conversations/{conversation_id}/activities/{activity_id}",
             json=activity.model_dump(by_alias=True),
         )
-<<<<<<< HEAD
-        return SentActivity(**response.json())
-=======
         id = response.json()["id"]
         return SentActivity(id=id, activity_params=activity)
->>>>>>> d3add917
 
     async def reply(self, conversation_id: str, activity_id: str, activity: ActivityParams) -> SentActivity:
         """
@@ -92,12 +84,8 @@
             f"{self.service_url}/v3/conversations/{conversation_id}/activities/{activity_id}",
             json=activity_json,
         )
-<<<<<<< HEAD
-        return SentActivity(**response.json())
-=======
         id = response.json()["id"]
         return SentActivity(id=id, activity_params=activity)
->>>>>>> d3add917
 
     async def delete(self, conversation_id: str, activity_id: str) -> None:
         """

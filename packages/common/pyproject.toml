--- conflicted
+++ resolved
@@ -29,7 +29,6 @@
 
 [build-system]
 requires = ["hatchling"]
-<<<<<<< HEAD
 build-backend = "hatchling.build"
 
 [tool.hatch.build.targets.wheel]
@@ -40,7 +39,4 @@
 testpaths = ["tests"]
 
 [dependency-groups]
-dev = []
-=======
-build-backend = "hatchling.build"
->>>>>>> 5565aa68
+dev = []